--- conflicted
+++ resolved
@@ -11,17 +11,6 @@
 	"path/filepath"
 	"time"
 
-<<<<<<< HEAD
-=======
-	"github.com/apprenda/kismatic-platform/pkg/tls"
-	"github.com/aws/aws-sdk-go/aws"
-	"github.com/aws/aws-sdk-go/aws/session"
-	"github.com/aws/aws-sdk-go/service/ec2"
-	"github.com/cloudflare/cfssl/csr"
-	. "github.com/onsi/ginkgo"
-
-	"github.com/jmcvetta/guid"
->>>>>>> 4cc482d8
 	homedir "github.com/mitchellh/go-homedir"
 	. "github.com/onsi/ginkgo"
 )
@@ -56,7 +45,11 @@
 }
 
 type installOptions struct {
-	allowPackageInstallation bool
+	allowPackageInstallation    bool
+	autoConfigureDockerRegistry bool
+	dockerRegistryIP            string
+	dockerRegistryPort          int
+	dockerRegistryCAPath        string
 }
 
 func installKismaticMini(node NodeDeets, sshKey string) error {
@@ -94,7 +87,6 @@
 	FailIfError(err, "Error validating plan")
 
 	By("Punch it Chewie!")
-<<<<<<< HEAD
 	cmd = exec.Command("./kismatic", "install", "apply", "-f", f.Name())
 	cmd.Stdout = os.Stdout
 	cmd.Stderr = os.Stderr
@@ -105,80 +97,22 @@
 	By("Building a template")
 	template, err := template.New("planAWSOverlay").Parse(planAWSOverlay)
 	FailIfError(err, "Couldn't parse template")
-=======
-	app := exec.Command("./kismatic", "install", "apply", "-f", f.Name(), "--verbose")
-	app.Stdout = os.Stdout
-	app.Stderr = os.Stderr
-	appErr := app.Run()
-
-	FailIfError(appErr, "Error applying plan")
-	return nodes
-}
-
-func InstallKismatic(awsos AWSOSDetails) PlanAWS {
-	return InstallBigKismatic(NodeCount{Etcd: 1, Master: 1, Worker: 1}, awsos, false, false, false)
-}
-
-func InstallKismaticWithDeps(awsos AWSOSDetails) PlanAWS {
-	return InstallBigKismatic(NodeCount{Etcd: 1, Master: 1, Worker: 1}, awsos, true, false, false)
-}
-
-func InstallKismaticWithAutoConfiguredDocker(awsos AWSOSDetails) PlanAWS {
-	return InstallBigKismatic(NodeCount{Etcd: 1, Master: 1, Worker: 1}, awsos, false, true, false)
-}
-
-func InstallKismaticWithCustomDocker(awsos AWSOSDetails) PlanAWS {
-	return InstallBigKismatic(NodeCount{Etcd: 1, Master: 1, Worker: 1}, awsos, false, false, true)
-}
-
-func InstallBigKismatic(count NodeCount, awsos AWSOSDetails, installDeps, autoConfigureDockerRegistry, setupCustomDocker bool) PlanAWS {
-	By("Building a template")
-	template, err := template.New("planAWSOverlay").Parse(planAWSOverlay)
-	FailIfError(err, "Couldn't parse template")
-	if count.Etcd < 1 || count.Master < 1 || count.Worker < 1 {
-		Fail("Must have at least 1 of every node type")
-	}
-
-	By("Making infrastructure")
-
-	allInstanceIDs := make([]string, count.Total())
-	etcdNodes := make([]AWSNodeDeets, count.Etcd)
-	masterNodes := make([]AWSNodeDeets, count.Master)
-	workerNodes := make([]AWSNodeDeets, count.Worker)
->>>>>>> 4cc482d8
 
 	By("Building a plan to set up an overlay network cluster on this hardware")
 	sshUser := nodes.master[0].SSHUser
 	plan := PlanAWS{
 		AllowPackageInstallation: installOpts.allowPackageInstallation,
-		Etcd:                nodes.etcd,
-		Master:              nodes.master,
-		Worker:              nodes.worker,
-		MasterNodeFQDN:      nodes.master[0].Hostname,
-		MasterNodeShortName: nodes.master[0].Hostname,
-		SSHKeyFile:          sshKey,
-<<<<<<< HEAD
-		SSHUser:             sshUser,
-	}
-=======
-		SSHUser:             awsos.AWSUser,
-		AutoConfiguredDockerRegistry: autoConfigureDockerRegistry,
-	}
-	descErr := WaitForAllInstancesToStart(&nodes)
-	FailIfError(descErr, "Error waiting for nodes")
-	log.Printf("%v", nodes.Etcd[0].Publicip)
-	PrintNodes(&nodes)
-
-	if setupCustomDocker {
-		dockerNode := nodes.Etcd[0]
-		nodes.DockerRegistryIP, nodes.DockerRegistryPort, nodes.DockerRegistryCAPath = deployDockerRegistry(dockerNode, awsos)
-	}
-
-	By("Building a plan to set up an overlay network cluster on this hardware")
-	var hdErr error
-	nodes.HomeDirectory, hdErr = homedir.Dir()
-	FailIfError(hdErr, "Error getting home directory")
->>>>>>> 4cc482d8
+		Etcd:                 nodes.etcd,
+		Master:               nodes.master,
+		Worker:               nodes.worker,
+		MasterNodeFQDN:       nodes.master[0].Hostname,
+		MasterNodeShortName:  nodes.master[0].Hostname,
+		SSHKeyFile:           sshKey,
+		SSHUser:              sshUser,
+		DockerRegistryCAPath: installOpts.dockerRegistryCAPath,
+		DockerRegistryIP:     installOpts.dockerRegistryIP,
+		DockerRegistryPort:   installOpts.dockerRegistryPort,
+	}
 
 	f, err := os.Create("kismatic-testing.yaml")
 	FailIfError(err, "Error creating plan")
@@ -188,7 +122,6 @@
 	FailIfError(err, "Error filling in plan template")
 	w.Flush()
 
-<<<<<<< HEAD
 	By("Punch it Chewie!")
 	cmd := exec.Command("./kismatic", "install", "apply", "-f", f.Name())
 	cmd.Stdout = os.Stdout
@@ -261,70 +194,6 @@
 		return true
 	case <-time.After(howLong):
 		return false
-=======
-	if installDeps {
-		By("Installing some RPMs")
-		InstallRPMs(nodes, awsos)
-	}
-
-	By("Validing our plan")
-	ver := exec.Command("./kismatic", "install", "validate", "-f", f.Name())
-	verbytes, verErr := ver.CombinedOutput()
-	verText := string(verbytes)
-
-	FailIfError(verErr, "Error validating plan", verText)
-
-	if bailBeforeAnsible() == true {
-		return nodes
-	}
-
-	By("Punch it Chewie!")
-	app := exec.Command("./kismatic", "install", "apply", "-f", f.Name(), "--verbose")
-	app.Stdout = os.Stdout
-	app.Stderr = os.Stderr
-	appErr := app.Run()
-
-	FailIfError(appErr, "Error applying plan")
-
-	return nodes
-}
-
-func InstallRPMs(nodes PlanAWS, awsos AWSOSDetails) {
-	log.Printf("Prepping repos:")
-	RunViaSSH(awsos.CommandsToPrepRepo, awsos.AWSUser,
-		append(append(nodes.Etcd, nodes.Master...), nodes.Worker...),
-		5*time.Minute)
-
-	log.Printf("Installing Etcd:")
-	RunViaSSH(awsos.CommandsToInstallEtcd, awsos.AWSUser,
-		nodes.Etcd, 5*time.Minute)
-
-	log.Printf("Installing Docker:")
-	RunViaSSH(awsos.CommandsToInstallDocker, awsos.AWSUser,
-		append(nodes.Master, nodes.Worker...), 5*time.Minute)
-
-	log.Printf("Installing Master:")
-	RunViaSSH(awsos.CommandsToInstallK8sMaster, awsos.AWSUser,
-		nodes.Master, 5*time.Minute)
-
-	log.Printf("Installing Worker:")
-	RunViaSSH(awsos.CommandsToInstallK8s, awsos.AWSUser,
-		nodes.Worker, 5*time.Minute)
-}
-
-func PrintNodes(plan *PlanAWS) {
-	log.Printf("Created etcd nodes:")
-	printNode(&plan.Etcd)
-	log.Printf("Created master nodes:")
-	printNode(&plan.Master)
-	log.Printf("Created worker nodes:")
-	printNode(&plan.Worker)
-}
-
-func printNode(aws *[]AWSNodeDeets) {
-	for _, node := range *aws {
-		log.Printf("\t%v (%v, %v)", node.Hostname, node.Publicip, node.Privateip)
->>>>>>> 4cc482d8
 	}
 }
 
@@ -340,263 +209,4 @@
 		return false
 	}
 	return true
-<<<<<<< HEAD
-=======
-}
-
-func MakeETCDNode(nodeType string) (AWSNodeDeets, error) {
-	return MakeAWSNode(nodeType, ec2.InstanceTypeT2Micro)
-}
-
-func MakeMasterNode(nodeType string) (AWSNodeDeets, error) {
-	return MakeAWSNode(nodeType, ec2.InstanceTypeT2Micro)
-}
-
-func MakeWorkerNode(nodeType string) (AWSNodeDeets, error) {
-	return MakeAWSNode(nodeType, ec2.InstanceTypeT2Medium)
-}
-
-func MakeAWSNode(ami string, instanceType string) (AWSNodeDeets, error) {
-	svc := ec2.New(session.New(&aws.Config{Region: aws.String(TARGET_REGION)}))
-	runResult, err := svc.RunInstances(&ec2.RunInstancesInput{
-		ImageId: aws.String(ami),
-		BlockDeviceMappings: []*ec2.BlockDeviceMapping{
-			{
-				DeviceName: aws.String("/dev/sda1"),
-				Ebs: &ec2.EbsBlockDevice{
-					DeleteOnTermination: aws.Bool(true),
-					VolumeSize:          aws.Int64(8),
-				},
-			},
-		},
-		InstanceType:     aws.String(instanceType),
-		MinCount:         aws.Int64(1),
-		MaxCount:         aws.Int64(1),
-		SubnetId:         aws.String(SUBNETID),
-		KeyName:          aws.String(KEYNAME),
-		SecurityGroupIds: []*string{aws.String(SECURITYGROUPID)},
-	})
-
-	if err != nil {
-		return AWSNodeDeets{}, err
-	}
-
-	re := regexp.MustCompile("[^.]*")
-	hostname := re.FindString(*runResult.Instances[0].PrivateDnsName)
-
-	deets := AWSNodeDeets{
-		Instanceid: *runResult.Instances[0].InstanceId,
-		Privateip:  *runResult.Instances[0].PrivateIpAddress,
-		Hostname:   hostname,
-	}
-
-	for i := 1; i < 4; i++ { //
-		params := &ec2.ModifyInstanceAttributeInput{
-			InstanceId: aws.String(deets.Instanceid), // Required
-			SourceDestCheck: &ec2.AttributeBooleanValue{
-				Value: aws.Bool(false),
-			},
-		}
-		svc = ec2.New(session.New(&aws.Config{Region: aws.String(TARGET_REGION)}))
-		_, err2 := svc.ModifyInstanceAttribute(params)
-
-		if err2 != nil {
-			if i == 3 {
-				return AWSNodeDeets{}, err2
-			}
-			fmt.Printf("Error encountered; retry %v (%v)", i, err2)
-			time.Sleep(5 * time.Second)
-			continue
-		}
-		break
-	}
-
-	thisHost, _ := os.Hostname()
-
-	svc = ec2.New(session.New(&aws.Config{Region: aws.String(TARGET_REGION)}))
-	_, errtag := svc.CreateTags(&ec2.CreateTagsInput{
-		Resources: []*string{aws.String(deets.Instanceid)},
-		Tags: []*ec2.Tag{
-			{
-				Key:   aws.String("ApprendaTeam"),
-				Value: aws.String("Kismatic"),
-			},
-			{
-				Key:   aws.String("CreatedBy"),
-				Value: aws.String(thisHost),
-			},
-		},
-	})
-	if errtag != nil {
-		return deets, errtag
-	}
-
-	return deets, nil
-}
-
-func TerminateInstances(instanceids ...string) {
-	if leaveIt() {
-		return
-	}
-	awsinstanceids := make([]*string, len(instanceids))
-	for i, id := range instanceids {
-		awsinstanceids[i] = aws.String(id)
-	}
-	sess, err := session.NewSession()
-
-	if err != nil {
-		log.Printf("failed to create session: %v", err)
-		return
-	}
-
-	svc := ec2.New(sess, &aws.Config{Region: aws.String(TARGET_REGION)})
-
-	params := &ec2.TerminateInstancesInput{
-		InstanceIds: awsinstanceids,
-	}
-	resp, err := svc.TerminateInstances(params)
-
-	if err != nil {
-		log.Printf("Could not terminate: %v", resp)
-		return
-	}
-}
-
-func WaitForAllInstancesToStart(plan *PlanAWS) error {
-	for i := 0; i < len(plan.Etcd); i++ {
-		if err := WaitForInstanceToStart(plan.SSHUser, plan.SSHKeyFile, &plan.Etcd[i]); err != nil {
-			return err
-		}
-	}
-	for i := 0; i < len(plan.Master); i++ {
-		if err := WaitForInstanceToStart(plan.SSHUser, plan.SSHKeyFile, &plan.Master[i]); err != nil {
-			return err
-		}
-	}
-	for i := 0; i < len(plan.Worker); i++ {
-		if err := WaitForInstanceToStart(plan.SSHUser, plan.SSHKeyFile, &plan.Worker[i]); err != nil {
-			return err
-		}
-	}
-
-	return nil
-}
-
-func WaitForInstanceToStart(sshUser, sshKey string, nodes ...*AWSNodeDeets) error {
-	sess, err := session.NewSession()
-
-	if err != nil {
-		fmt.Println("failed to create session,", err)
-		return err
-	}
-
-	fmt.Print("Waiting for nodes to come up")
-	defer fmt.Println()
-
-	svc := ec2.New(sess, &aws.Config{Region: aws.String(TARGET_REGION)})
-	for _, deets := range nodes {
-		deets.Publicip = ""
-
-		for deets.Publicip == "" {
-			fmt.Print(".")
-			descResult, descErr := svc.DescribeInstances(&ec2.DescribeInstancesInput{
-				InstanceIds: []*string{aws.String(deets.Instanceid)},
-			})
-			if descErr != nil {
-				return descErr
-			}
-
-			if *descResult.Reservations[0].Instances[0].State.Name == ec2.InstanceStateNameRunning &&
-				descResult.Reservations[0].Instances[0].PublicIpAddress != nil {
-				deets.Publicip = *descResult.Reservations[0].Instances[0].PublicIpAddress
-				BlockUntilSSHOpen(deets, sshUser, sshKey)
-			} else {
-				time.Sleep(5 * time.Second)
-			}
-		}
-	}
-	return nil
-}
-
-func BlockUntilSSHOpen(node *AWSNodeDeets, sshUser, sshKey string) {
-	for {
-		cmd := exec.Command("ssh")
-		cmd.Args = append(cmd.Args, "-i", sshKey)
-		cmd.Args = append(cmd.Args, "-o", "ConnectTimeout=5")
-		cmd.Args = append(cmd.Args, "-o", "BatchMode=yes")
-		cmd.Args = append(cmd.Args, "-o", "StrictHostKeyChecking=no")
-		cmd.Args = append(cmd.Args, fmt.Sprintf("%s@%s", sshUser, node.Publicip), "exit") // just call exit if we are able to connect
-		if err := cmd.Run(); err == nil {
-			// command succeeded
-			return
-		}
-		fmt.Printf("?")
-		time.Sleep(1 * time.Second)
-	}
-}
-
-func deployDockerRegistry(node AWSNodeDeets, awsos AWSOSDetails) (hostname string, port int, caPath string) {
-	const InstallDockerFromScriptCommand = `sudo curl -sSL https://get.docker.com/ | sh`
-	const StartDockerCommand = `sudo systemctl start docker`
-	const CreateDockerCertsDir = `mkdir ~/certs`
-	const StartDockerRegistryCommand = `sudo docker run -d -p 443:5000 --restart=always --name registry -v ~/certs:/certs -e REGISTRY_HTTP_TLS_CERTIFICATE=/certs/docker.pem -e REGISTRY_HTTP_TLS_KEY=/certs/docker-key.pem registry`
-	// Install Docker on etcd
-	success := RunViaSSH([]string{InstallDockerFromScriptCommand, StartDockerCommand, CreateDockerCertsDir}, awsos.AWSUser, []AWSNodeDeets{node}, 10*time.Minute)
-	if !success {
-		Fail("docker install error")
-	}
-
-	// Generate CA
-	subject := tls.Subject{
-		Organization:       "someOrg",
-		OrganizationalUnit: "someOrgUnit",
-	}
-	key, caCert, err := tls.NewCACert("test-tls/ca-csr.json", "someCommonName", subject)
-
-	FailIfError(err, fmt.Sprintf("error creating Docker CA cert: %v", err))
-
-	ioutil.WriteFile("docker-ca.pem", caCert, 0644)
-
-	// Generate certs
-	ca := &tls.CA{
-		Key:        key,
-		Cert:       caCert,
-		ConfigFile: "test-tls/ca-config.json",
-		Profile:    "kubernetes",
-	}
-	certHosts := []string{node.Hostname, node.Privateip, node.Publicip}
-	req := csr.CertificateRequest{
-		CN: node.Hostname,
-		KeyRequest: &csr.BasicKeyRequest{
-			A: "rsa",
-			S: 2048,
-		},
-		Hosts: certHosts,
-		Names: []csr.Name{
-			{
-				C:  "US",
-				L:  "Troy",
-				O:  "Kubernetes",
-				OU: "Cluster",
-				ST: "New York",
-			},
-		},
-	}
-
-	pwd, _ := os.Getwd()
-
-	key, cert, err := tls.NewCert(ca, req)
-	FailIfError(err, fmt.Sprintf("error creating Docker certs: %v", err))
-	ioutil.WriteFile("docker.pem", cert, 0644)
-	ioutil.WriteFile("docker-key.pem", key, 0644)
-
-	CopyFileToRemote(pwd+"/docker.pem", "~/certs/docker.pem", awsos.AWSUser, []AWSNodeDeets{node}, 1*time.Minute)
-	CopyFileToRemote(pwd+"/docker-key.pem", "~/certs/docker-key.pem", awsos.AWSUser, []AWSNodeDeets{node}, 1*time.Minute)
-	success = RunViaSSH([]string{StartDockerRegistryCommand}, awsos.AWSUser, []AWSNodeDeets{node}, 1*time.Minute)
-	if !success {
-		Fail("docker registry error")
-	}
-
-	return node.Hostname, 443, pwd + "/docker-ca.pem"
->>>>>>> 4cc482d8
 }